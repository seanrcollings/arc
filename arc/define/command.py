--- conflicted
+++ resolved
@@ -244,12 +244,8 @@
             stack.throw(e)
         else:
             res = stack.close(res)
-<<<<<<< HEAD
-
+        ctx.logger.debug("—" * 50)
         ctx.logger.debug(f"Command result:  {res}")
-=======
-        ctx.logger.debug("—" * 50)
->>>>>>> 9b73afe0
         return res
 
     # Subcommands ----------------------------------------------------------------
