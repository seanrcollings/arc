from __future__ import annotations
import typing as t

if t.TYPE_CHECKING:
    from arc.autocompletions import CompletionInfo, Completion

Annotation = t.Union[t._SpecialForm, type]


@t.runtime_checkable
class TypeProtocol(t.Protocol):
    """Protocol that custom types need to conform to"""

    # name: t.ClassVar[t.Optional[str]]

    @classmethod
    def __convert__(cls, value, *args):
        ...

    # @classmethod
    # def __prompt__(cls, ctx, param):
    #     ...


CompareReturn = t.Literal[-1, 0, 1]


@t.runtime_checkable
class ClassCallback(t.Protocol):
    __name__: str

    def handle(self) -> t.Any:
        ...


CollectionTypes = (list, set, tuple)


class Suggestions(t.TypedDict, total=False):
    levenshtein_distance: int
    suggest_arguments: bool
    suggest_commands: bool


Env = t.Literal["development", "production"]
CallbackTime = t.Literal["before", "around", "after"]


<<<<<<< HEAD
class CompletionProtocol(t.Protocol):
    def __completions__(self, info: CompletionInfo) -> list[Completion] | Completion:
=======
class SupportsStr(t.Protocol):
    def __str__(self) -> str:
>>>>>>> 35400e60
        ...<|MERGE_RESOLUTION|>--- conflicted
+++ resolved
@@ -46,11 +46,11 @@
 CallbackTime = t.Literal["before", "around", "after"]
 
 
-<<<<<<< HEAD
 class CompletionProtocol(t.Protocol):
     def __completions__(self, info: CompletionInfo) -> list[Completion] | Completion:
-=======
+        ...
+
+
 class SupportsStr(t.Protocol):
     def __str__(self) -> str:
->>>>>>> 35400e60
         ...