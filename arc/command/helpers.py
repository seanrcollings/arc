from __future__ import annotations
import inspect
<<<<<<< HEAD
from typing import TYPE_CHECKING, get_type_hints, Union, Iterable
=======
from typing import get_type_hints
>>>>>>> 20b2f42a

from arc import utils, errors
from arc.config import config
from .argument import Argument, EMPTY
from .context import Context

if TYPE_CHECKING:
    from .command import Command


HIDDEN_ARG_TYPES = {Context}


class ParamProxy:
    def __init__(self, param: inspect.Parameter, annotation: type):
        self.param = param
        self.annotation = annotation

    def __getattr__(self, name):
        return getattr(self.param, name)


class ArgBuilder:
    def __init__(self, function, short_args=None):
        self.__annotations = get_type_hints(function)
        self.__sig = inspect.signature(function)
        self.__length = len(self.__sig.parameters.values())
        self.__args: dict[str, Argument] = {}
        self.__short_args: dict[str, str] = short_args or {}
        self.__validate_short_args()

    def __enter__(self):
        return self

    def __exit__(self, *args):
        del self

    def __len__(self):
        return self.__length

    def __iter__(self):
        for param in self.__sig.parameters.values():
            proxy = ParamProxy(param, self.__annotations.get(param.name, str))
            yield proxy
            self.add_arg(proxy)

    @property
    def args(self):
        return self.__args

    def add_arg(self, param: ParamProxy):
        arg = None
        if param.annotation is bool:
            default = False if param.default is EMPTY else param.default
            arg = Argument(param.name, param.annotation, default)

        elif param.kind not in (param.VAR_KEYWORD, param.VAR_POSITIONAL):
            arg = Argument(
                param.name, param.annotation, param.default, self.is_hidden_arg(param)
            )

        if arg:
            if short := self.__short_args.get(arg.name):
                arg.short = short

            self.__args[param.name] = arg

    def is_hidden_arg(self, param: ParamProxy) -> bool:
        annotation = utils.unwrap_type(param.annotation)

        try:
            for kind in HIDDEN_ARG_TYPES:
                if annotation is kind or issubclass(annotation, kind):
                    return True
        except TypeError:
            return False

        return False

    def get_meta(self, **kwargs):
        return dict(length=self.__length, **kwargs)

    def __validate_short_args(self):
        aliases = self.__short_args.values()
        if len(set(aliases)) != len(aliases):
            raise errors.CommandError("Argument Aliases must be unique")

<<<<<<< HEAD

def find_similar_command(command: Command, namespace_list: list[str]):
    """Finds commands in the command tree that resemble `namespace_list`
    Compares each of their full-qualified names to the provided name with
    the levenshtein algorithm. If it's similar enough (with respect to)
    `config.suggest_levenshtein_distance`, that command_name will be returned
    """
    if config.suggest_on_missing_command:
        namespace_str = config.namespace_sep.join(namespace_list)
        command_names = get_all_command_names(command)

        distance, command_name = min(
            (
                (utils.levenshtein(namespace_str, command_name), command_name)
                for command_name in command_names
            ),
            key=lambda tup: tup[0],
        )

        if distance <= config.suggest_levenshtein_distance:
            return command_name

    return None


def get_all_commands(
    command: Command, parent_namespace: str = "", root=True
) -> list[tuple[Command, str]]:
    """Recursively walks down the command tree, retrieves each command
    and generates fully-qualified names for all commands

    Args:
        command (Command): Root of the command tree you want to generates
        parent_namespace (str, optional): Parent namespace of `command`. Defaults to "".
        root (bool, optional): Whether or not the consider `command` the root of the namespace.
            Defaults to True.

    Returns:
        list[tuple[Command, str]]: List of commands and their fully-qualified names
    """
    if root:
        current_name = ""
    else:
        current_name = config.namespace_sep.join(
            (parent_namespace, command.name)
        ).lstrip(config.namespace_sep)

    commands = [(command, current_name)]

    for subcommand in command.subcommands.values():
        commands += get_all_commands(subcommand, current_name, False)

    return commands


def get_all_command_names(*args, **kwargs) -> list[str]:
    """Helper function that only returns the names from `get_all_commands`"""
    return list(name for command, name in get_all_commands(*args, **kwargs))
=======
        for alias in aliases:
            if len(alias) > 1:
                raise errors.CommandError(
                    f"Short Arguments must be one character long, {alias} is {len(alias)}"
                )
>>>>>>> 20b2f42a
<|MERGE_RESOLUTION|>--- conflicted
+++ resolved
@@ -1,10 +1,6 @@
 from __future__ import annotations
 import inspect
-<<<<<<< HEAD
 from typing import TYPE_CHECKING, get_type_hints, Union, Iterable
-=======
-from typing import get_type_hints
->>>>>>> 20b2f42a
 
 from arc import utils, errors
 from arc.config import config
@@ -91,8 +87,12 @@
         aliases = self.__short_args.values()
         if len(set(aliases)) != len(aliases):
             raise errors.CommandError("Argument Aliases must be unique")
+        for alias in aliases:
+            if len(alias) > 1:
+                raise errors.CommandError(
+                    f"Short Arguments must be one character long, {alias} is {len(alias)}"
+                )
 
-<<<<<<< HEAD
 
 def find_similar_command(command: Command, namespace_list: list[str]):
     """Finds commands in the command tree that resemble `namespace_list`
@@ -150,11 +150,4 @@
 
 def get_all_command_names(*args, **kwargs) -> list[str]:
     """Helper function that only returns the names from `get_all_commands`"""
-    return list(name for command, name in get_all_commands(*args, **kwargs))
-=======
-        for alias in aliases:
-            if len(alias) > 1:
-                raise errors.CommandError(
-                    f"Short Arguments must be one character long, {alias} is {len(alias)}"
-                )
->>>>>>> 20b2f42a
+    return list(name for command, name in get_all_commands(*args, **kwargs))