from typing import Dict, Callable, Optional, Any, Type, Union, Iterable
import functools
import pprint
import logging

from arc.color import effects, fg
from arc.errors import CommandError, ParserError
from arc import utils

from .argument_parser import ArgumentParser, ParsingMethod
from .command_executor import CommandExecutor
from .command_doc import CommandDoc


logger = logging.getLogger("arc_logger")


class Command:
    _command_doc: Optional[CommandDoc] = None

    def __init__(
        self,
        name: str,
        function: Callable,
        parser: Type[ArgumentParser] = ParsingMethod.KEYWORD,
        context: Optional[Dict] = None,
        arg_aliases=None,
    ):
        self.name = name
        self.subcommands: Dict[str, Command] = {}
        self.subcommand_aliases: dict[str, str] = {}
        self.context = context or {}
<<<<<<< HEAD
        self.doc = function.__doc__ or ""
=======
>>>>>>> 84fbd78e

        self.parser: ArgumentParser = parser(function, arg_aliases)
        self.executor = CommandExecutor(function)

    def __repr__(self):
        return f"<{self.__class__.__name__} : {self.name}>"

    def __call__(self, *args, **kwargs):
        return self.function(*args, **kwargs)

    @property
    def function(self):
        return self.executor.function

    @function.setter
    def function(self, func: Callable):
        self.parser.build_args(func)
        self.executor.function = func
<<<<<<< HEAD
        self.doc = func.__doc__ or ""
=======

    @property
    def doc(self) -> CommandDoc:
        if not self._command_doc:
            self._command_doc = CommandDoc(self.function.__doc__ or "", ("usage",))

        return self._command_doc
>>>>>>> 84fbd78e

    ### Execution ###

    def run(
        self, cli_namespace: list[str], cli_args: list[str], context: dict[str, Any]
    ):
        """External interface to execute a command"""
        self.context = context | self.context
        with utils.handle(ParserError):
            parsed_args = self.parser.parse(cli_args, self.context)

        logger.debug("Parsed arguments: %s", pprint.pformat(parsed_args))
        return self.executor.execute(cli_namespace, parsed_args)

    ### Building Subcommands ###

    def subcommand(
        self,
        name: Union[str, list[str], tuple[str, ...]] = None,
        parsing_method: type[ArgumentParser] = None,
        context: dict[str, Any] = None,
        arg_aliases: dict[str, Union[Iterable[str], str]] = None,
    ):
        """Create and install a subcommands

        Args:
            name (Union[str, list[str], tuple[str, ...]], optional): The name to reference
                this subcommand by. Can optionally be a `list` of names. In this case,
                the first in the list will be treated as the "true" name, and the others
                will be treated as aliases. If no value is provided, `function.__name__` is used
            parsing_method (type[ArgumentParser], optional): The way to parse this command's
                arguments. `ParsingMethod` contains constants to reference for each method.
                Defaults to the parsing method of `self`.
            context (dict[str, Any], optional): Special data that will be
                passed to this command (and any subcommands) at runtime. Defaults to None.
            arg_aliases (dict[str, Union[Iterable[str], str]], optional): Secondary names
                that arguments can be referred to by. Defaults to None.

        Returns:
            Command: the subcommand created
        """

        parsing_method = parsing_method or type(self.parser)
        context = context or {}

        @self.ensure_function
        def decorator(function):
            command_name = self.handle_command_aliases(name or function.__name__)
            command = Command(
                command_name,
                function,
                parsing_method,
                context,
                arg_aliases,
            )
            return self.install_command(command)

        return decorator

    def install_commands(self, *commands):
        return tuple(self.install_command(command) for command in commands)

    def install_command(self, command: "Command"):
        """Installs a command object as a subcommand
        of the current object"""
        self.subcommands[command.name] = command
        command.executor.register_callbacks(**self.executor.inheritable_callbacks())

        logger.debug(
            "Registered %s%s%s command to %s%s%s",
            fg.YELLOW,
            command.name,
            effects.CLEAR,
            fg.YELLOW,
            self.name,
            effects.CLEAR,
        )

        return command

    ### Helpers ###

    def handle_command_aliases(
        self, command_name: Union[str, list[str], tuple[str, ...]]
    ) -> str:
        if isinstance(command_name, str):
            return command_name

        name = command_name[0]
        aliases = command_name[1:]

        for alias in aliases:
            self.subcommand_aliases[alias] = name

        return name

    @staticmethod
    def ensure_function(wrapped):
        """Decorator to insure that multiple commands
        can be created for the same function.
        """

        @functools.wraps(wrapped)
        def decorator(maybe_function):
            if isinstance(maybe_function, Command):
                # pylint: disable=protected-access
                return wrapped(maybe_function.function)
            if callable(maybe_function):
                return wrapped(maybe_function)

            raise CommandError(
                f"{wrapped.__name__} expected a function or "
                f"Command but recieved a {type(maybe_function)}"
            )

        return decorator

    def is_namespace(self):
        return self.function is utils.no_op<|MERGE_RESOLUTION|>--- conflicted
+++ resolved
@@ -30,10 +30,6 @@
         self.subcommands: Dict[str, Command] = {}
         self.subcommand_aliases: dict[str, str] = {}
         self.context = context or {}
-<<<<<<< HEAD
-        self.doc = function.__doc__ or ""
-=======
->>>>>>> 84fbd78e
 
         self.parser: ArgumentParser = parser(function, arg_aliases)
         self.executor = CommandExecutor(function)
@@ -52,9 +48,6 @@
     def function(self, func: Callable):
         self.parser.build_args(func)
         self.executor.function = func
-<<<<<<< HEAD
-        self.doc = func.__doc__ or ""
-=======
 
     @property
     def doc(self) -> CommandDoc:
@@ -62,7 +55,6 @@
             self._command_doc = CommandDoc(self.function.__doc__ or "", ("usage",))
 
         return self._command_doc
->>>>>>> 84fbd78e
 
     ### Execution ###
 
