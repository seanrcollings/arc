--- conflicted
+++ resolved
@@ -1,17 +1,13 @@
 import typing as t
 from abc import ABC, abstractmethod
-<<<<<<< HEAD
-from typing import Generic, TypeVar, Union
 from arc.color import fg, fx
-=======
 
 import arc
->>>>>>> 8bec2ee5
 from arc import errors
 from arc import constants
 from arc.color import colorize, fg
-from arc.present.helpers import Joiner
 from arc.prompt.helpers import ARROW_DOWN, ARROW_UP, State
+from arc.present import Join
 
 T = t.TypeVar("T")
 C = t.TypeVar("C")
@@ -141,7 +137,7 @@
             return self.mapping[answer.lower()]
 
         self.err(
-            f"Please enter {Joiner.with_or(list(self.mapping.keys()))}",
+            f"Please enter {Join.with_or(list(self.mapping.keys()))}",
         )
 
 
@@ -224,18 +220,6 @@
 
     selected = State(0)
 
-<<<<<<< HEAD
-    def render(self) -> str:
-        return f"{self.desc} [{fg.GREEN}Y{fx.CLEAR}/{fg.RED}N{fx.CLEAR}] "
-
-    def handle_answer(self, answer: str) -> bool:
-        if answer.lower() in self.result:
-            return self.result[answer.lower()]
-
-        raise QuestionError(
-            "Not valid, please enter " f"{fg.GREEN}y{fx.CLEAR} or {fg.RED}n{fx.CLEAR}",
-        )
-=======
     def __init__(
         self, prompt: str, options: list[T], highlight_color: str = fg.ARC_BLUE
     ) -> None:
@@ -267,5 +251,4 @@
             else:
                 yield colorize(f"    {item}", fg.GREY)
 
-            yield "\r\n"
->>>>>>> 8bec2ee5
+            yield "\r\n"