--- conflicted
+++ resolved
@@ -54,15 +54,11 @@
           - Parameter Sources: usage/parameters/sources.md
           - Parameter Groups: usage/parameters/groups.md
           - Dependency Injection: usage/parameters/dependancy-injection.md
-<<<<<<< HEAD
       - Presenting Output:
           - Intro: usage/presentation/presentation-intro.md
           - Printing: usage/presentation/printing.md
           - Coloring: usage/presentation/coloring.md
-=======
-      - Printing & Coloring Output: usage/printing.md
       - User Input: usage/user-input.md
->>>>>>> 8bec2ee5
       - Subcommands: usage/subcommands.md
       - File Access: usage/file-access.md
       - Documentation Generation: usage/documentation-generation.md
