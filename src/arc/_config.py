import logging
from typing import Type, Any, List, Union, Optional
from pathlib import Path


from arc.convert.converters import *
from arc.convert import BaseConverter, converter_mapping, get_converter
from arc.errors import ArcError, ConversionError


class Config:
    """Arc Config object. Singleton object, when attempting
    to instance a new object, if _instace already exists, it
    will be returned instead"""

    _instance: Optional["Config"] = None

    # __not_preloadable lists config options that cannot be loaded
    # in an .arc file. These usually include things that require objects or
    # classes to be loaded with them, like converters. Could potentially
    # allow things like that to be loaded dynamically but that sound annoying
    # so probably not.
    __not_preloadable = ["converters"]

    def __new__(cls):
        if cls._instance is not None:
            return cls._instance

        obj = super().__new__(cls)
        cls._instance = obj
        return obj

    def __init__(self):
        self._loaded = False

        # Set defaults
        self.utility_seperator: str = ":"
        self.options_seperator: str = "="
        self.flag_denoter: str = "--"
<<<<<<< HEAD
        self.log: bool = False
        self.debug: bool = False
        self.decorate_text: bool = False
=======
        self.loglevel: int = logging.WARNING
>>>>>>> 3c2a46fb
        self.anon_identifier: str = "anon"

        self.converters = converter_mapping

        self.__setup_logging()

    @property
    def instance(self) -> Optional["Config"]:
        return self._instance

    def set_value(self, name: str, value: Any):
        if name in self.__dict__:
            # Check that the types match
            current_type = type(getattr(self, name))
            if not isinstance(value, current_type):
                raise ArcError(
                    (
                        f"Config {name} must be set to type:"
                        f"'{current_type}'"
                        f"\nProvided type: {type(value)}"
                    )
                )

        setattr(self, name, value)
        self.__setup_logging()

    def __setup_logging(self):
        logger = logging.getLogger("arc_logger")
        levels = (
            logging.DEBUG,
            logging.INFO,
            logging.WARNING,
            logging.ERROR,
            logging.CRITICAL,
        )

        if self.loglevel not in levels:
            raise ValueError(f"`{self.loglevel}` not a valid logging level")

<<<<<<< HEAD
        logger.setLevel(logging.ERROR)
        if self.log:
            logger.setLevel(logging.INFO)
        if self.debug:
            logger.setLevel(logging.DEBUG)
=======
        logger.setLevel(self.loglevel)
>>>>>>> 3c2a46fb

    # Converter Methods
    def add_converter(self, obj: Type[BaseConverter]):
        """Adds a converter to self.converters
        :param obj: The Custom converter to be added. Must inherit from BaseConverter

        :raises ArcError: if obj is not a sublcass of BaseConverter
        """
        if issubclass(obj, BaseConverter):
            self.converters[obj.convert_to.__name__] = obj
        else:
            raise ArcError("Converter must inherit from 'Base Converter'")

    def get_converter(self, key: Union[str, type]):
        return get_converter(key)

    # Arc file Methods
    def load_arc_file(self, arcfile: str, force=False):
        """Reads in a arc config file and parses it's contents"""
        if arcfile.startswith("~"):
            config_file = (Path.home() / arcfile[2:]).resolve()
        else:
            config_file = Path(arcfile).resolve()

        if self._loaded and not force:
            return

        if not config_file.is_file():
            if arcfile == "./.arc":
                return
            raise ArcError(f"File '{arcfile}' does not exist / is not a file")

        file = config_file.open()
        lines = file.readlines()
        file.close()
        for line in lines:
            config = line.partition("#")[0].strip("\n")
            if config not in ("", " "):
                if "=" not in config:
                    raise ValueError(
                        "Keys and values must be seperated" + " by '=' in the .arc file"
                    )
                name, value = config.strip().split("=")
                self.__set_loaded_value(name, value)

        self._loaded = True

    def __set_loaded_value(self, name: str, value: str):
        """Private method, sets a value on the Config class, passed from load_arc_file
        If it already exists on the class, the new value must match the current type,
        if it doesn't exist it's just added on
        """

        if name in Config.__not_preloadable:
            raise ArcError(
                f"'{name}' cannot be configured via the .arc file. "
                "If you want to configure this, do so within the Python file"
            )

        # Check if it needs to be converted
        config_converters: List[Type[BaseConverter]] = [
<<<<<<< HEAD
            BoolConverter,
            ListConverter,
=======
            StringBoolConverter,
>>>>>>> 3c2a46fb
            IntConverter,
            FloatConverter,
            ListConverter,
        ]

        for converter in config_converters:
            try:
                value = converter(converter.convert_to).convert(value)
                break
            except ConversionError:
                continue

        self.set_value(name, value)<|MERGE_RESOLUTION|>--- conflicted
+++ resolved
@@ -37,13 +37,7 @@
         self.utility_seperator: str = ":"
         self.options_seperator: str = "="
         self.flag_denoter: str = "--"
-<<<<<<< HEAD
-        self.log: bool = False
-        self.debug: bool = False
-        self.decorate_text: bool = False
-=======
         self.loglevel: int = logging.WARNING
->>>>>>> 3c2a46fb
         self.anon_identifier: str = "anon"
 
         self.converters = converter_mapping
@@ -83,15 +77,7 @@
         if self.loglevel not in levels:
             raise ValueError(f"`{self.loglevel}` not a valid logging level")
 
-<<<<<<< HEAD
-        logger.setLevel(logging.ERROR)
-        if self.log:
-            logger.setLevel(logging.INFO)
-        if self.debug:
-            logger.setLevel(logging.DEBUG)
-=======
         logger.setLevel(self.loglevel)
->>>>>>> 3c2a46fb
 
     # Converter Methods
     def add_converter(self, obj: Type[BaseConverter]):
@@ -153,13 +139,8 @@
 
         # Check if it needs to be converted
         config_converters: List[Type[BaseConverter]] = [
-<<<<<<< HEAD
+            IntConverter,
             BoolConverter,
-            ListConverter,
-=======
-            StringBoolConverter,
->>>>>>> 3c2a46fb
-            IntConverter,
             FloatConverter,
             ListConverter,
         ]
