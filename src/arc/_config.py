--- conflicted
+++ resolved
@@ -2,11 +2,7 @@
 import logging
 from typing import Type, Any, List, Union, TypeVar, Optional
 from arc.convert.converters import *
-<<<<<<< HEAD
-from arc.convert import BaseConverter, is_alias
-=======
 from arc.convert import BaseConverter, converter_mapping, get_converter
->>>>>>> 9f460183
 from arc.errors import ArcError, ConversionError
 
 T = TypeVar("T", bound="Config")
@@ -46,21 +42,7 @@
         self.decorate_text: bool = True
         self.anon_identifier: str = "anon"
 
-<<<<<<< HEAD
-        self.converters: Dict[str, Type[BaseConverter]] = {
-            "str": StringConverter,
-            "int": IntConverter,
-            "float": FloatConverter,
-            "bytes": BytesConverter,
-            "bool": BoolConverter,
-            "sbool": StringBoolConverter,
-            "ibool": IntBoolConverter,
-            "list": ListConverter,
-            "File": FileConverter,
-        }
-=======
         self.converters = converter_mapping
->>>>>>> 9f460183
 
     @property
     def instance(self) -> Optional[T]:
@@ -102,20 +84,8 @@
         else:
             raise ArcError("Converter must inherit from 'Base Converter'")
 
-<<<<<<< HEAD
-    def get_converter(self, key):
-        if isinstance(key, type):
-            key = key.__name__
-        elif is_alias(key):
-            key = "alias"
-        else:
-            key = str(key)
-
-        return self.converters.get(key)
-=======
     def get_converter(self, key: Union[str, type]):
         return get_converter(key)
->>>>>>> 9f460183
 
     # Arc file Methods
     def load_arc_file(self, arcfile: str):
