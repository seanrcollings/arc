import sys
import functools
import logging
import os
import time
<<<<<<< HEAD
import functools
import traceback
import sys
from typing import Dict, Type
from abc import ABC, abstractmethod
from contextlib import contextmanager

=======
import traceback
from abc import ABC, abstractmethod
from contextlib import contextmanager
from typing import Dict, Type
>>>>>>> 3c2a46fb

from arc import config


logger = logging.getLogger("arc_logger")
handler = logging.StreamHandler()
formatter = logging.Formatter()
handler.setFormatter(formatter)
logger.addHandler(handler)


def clear():
    """Executes a clear screen command
    will work on any OS. Used in the CLI's
    interactive mode
    """
    if os.name == "nt":
        os.system("cls")
    else:
        os.system("clear")


def timer(func):
    """Decorator for timing functions
    will only time if config.debug is set to True
    """

    @functools.wraps(func)
    def decorator(*args, **kwargs):
        start_time = time.time()
        func(*args, **kwargs)
        end_time = time.time()
        logger.info("Completed in %ss", round(end_time - start_time, 2))

    return decorator


class symbol:
    __symbols__: Dict[str, "symbol"] = {}

    def __new__(cls, name, *args, **kwargs):
        if name in cls.__symbols__:
            return cls.__symbols__[name]

        obj = super().__new__(cls, *args, **kwargs)  # type: ignore
        cls.__symbols__[name] = obj
        return obj

    def __init__(self, name):
        self.__name = name

    def __str__(self):
        return self.__name

    def __repr__(self):
        return f"<symbol : {self.__name}>"

    def __hash__(self):
        return hash(self.__name)

    def __eq__(self, other):
        return self.__name == other


def indent(string: str, distance="\t", split="\n"):
    """Indents the block of text provided by the distance"""
    return f"{distance}" + f"{split}{distance}".join(string.split(split))


class Helpful(ABC):
    @abstractmethod
    def helper(self):
        ...


@contextmanager
def handle(*exceptions: Type[Exception], exit_code=1):
    try:
        yield
    except exceptions as e:
<<<<<<< HEAD
        if config.debug:
=======
        if config.loglevel == logging.DEBUG:
>>>>>>> 3c2a46fb
            logger.debug(
                "".join(
                    traceback.format_exception(
                        etype=type(e), value=e, tb=e.__traceback__
                    )
                )
            )
        else:
            print(e)
        sys.exit(exit_code)<|MERGE_RESOLUTION|>--- conflicted
+++ resolved
@@ -1,25 +1,14 @@
-import sys
 import functools
 import logging
 import os
+import sys
 import time
-<<<<<<< HEAD
-import functools
-import traceback
-import sys
-from typing import Dict, Type
-from abc import ABC, abstractmethod
-from contextlib import contextmanager
-
-=======
 import traceback
 from abc import ABC, abstractmethod
 from contextlib import contextmanager
 from typing import Dict, Type
->>>>>>> 3c2a46fb
 
 from arc import config
-
 
 logger = logging.getLogger("arc_logger")
 handler = logging.StreamHandler()
@@ -97,11 +86,7 @@
     try:
         yield
     except exceptions as e:
-<<<<<<< HEAD
-        if config.debug:
-=======
         if config.loglevel == logging.DEBUG:
->>>>>>> 3c2a46fb
             logger.debug(
                 "".join(
                     traceback.format_exception(
