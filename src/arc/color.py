--- conflicted
+++ resolved
@@ -2,12 +2,8 @@
     ESCAPE = "\033["
 
     def __new__(cls, content, extra="m"):
-<<<<<<< HEAD
+
         obj = str.__new__(cls, f"{cls.__escape}{content}{extra}")  # type: ignore
-=======
-        obj = str.__new__(cls, f"{cls.ESCAPE}{content}{extra}")  # type: ignore
-        obj.__init__(content)
->>>>>>> 2f237755
         return obj
 
     def __init__(self, code, *_args):
