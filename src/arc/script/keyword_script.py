<<<<<<< HEAD
from typing import Dict, Any, List, Union, cast
=======
from typing import Any, Dict, List, Union

from arc import utils
>>>>>>> 3c2a46fb
from arc.errors import ScriptError, ValidationError
from arc.parser.data_types import OptionNode, ScriptNode

<<<<<<< HEAD
from arc.parser.data_types import CommandNode, ArgNode, FLAG, POS_ARGUMENT
from .__option import Option, NO_DEFAULT
from .script_mixin import ScriptMixin
=======
from .__option import NO_DEFAULT, Option
>>>>>>> 3c2a46fb
from .script import Script
from .script_mixin import ScriptMixin


class KeywordScript(Script, ScriptMixin):
    def __init__(self, name, function, *args, **kwargs):
        self.__pass_kwargs = False
        super().__init__(name, function, *args, **kwargs)

    def execute(self, command_node: CommandNode):
        args: Dict[str, Any] = {key: obj.value for key, obj in self.args.items()}

        self.function(**args)

    def match_input(self, command_node: CommandNode):
        self.__match_options(command_node.args)

    def __match_options(self, option_nodes: List[ArgNode]):
        """Mutates self.args based on key value pairs provided in
         option nodes

        :param option_nodes: list of ArgNodes from the parser

        :raises ScriptError: if a option is present in option_nodes and
        not in self.args
        """

        for node in option_nodes:
            node.name = cast(str, node.name)
            option: Union[Option, None] = self.args.get(node.name)

            if self.__pass_kwargs and not option:
                self.args[node.name] = option = Option(
                    name=node.name, annotation=str, default=NO_DEFAULT
                )
            elif not option:
                raise ScriptError(f"Option '{node.name}' not recognized")

            if node.kind is FLAG:
                option.value = not option.value
            else:
                option.value = node.value
                option.convert()

        self.add_meta()
        self.assert_args_filled()

    def arg_hook(self, param, meta):
        idx = meta["index"]

        if param.kind is param.VAR_POSITIONAL:
            raise ScriptError(
                "Keyword Arc scripts do not allow *args.",
                "If you wish to use it, change the script type to POSITIONAL",
                "However, be aware that this will",
                "make ALL options passed by position rather than keyword",
            )

        if param.kind is param.VAR_KEYWORD:
            if idx != meta["length"] - 1:
                raise ScriptError(
                    "The variable keyword arguement (**kwargs)",
                    "must be the last argument of the script",
                )

            self.__pass_kwargs = True

    def validate_input(self, command_node: CommandNode):
        for node in command_node.args:
            if node.kind is POS_ARGUMENT:
                raise ValidationError(
                    "This script accepts arguements by keyword"
                    " only. As a result, it will not accept input"
                    " in the form of 'key=value key=value key=value'"
                )<|MERGE_RESOLUTION|>--- conflicted
+++ resolved
@@ -1,20 +1,9 @@
-<<<<<<< HEAD
-from typing import Dict, Any, List, Union, cast
-=======
-from typing import Any, Dict, List, Union
+from typing import Any, Dict, List, Union, cast
 
-from arc import utils
->>>>>>> 3c2a46fb
 from arc.errors import ScriptError, ValidationError
-from arc.parser.data_types import OptionNode, ScriptNode
+from arc.parser.data_types import FLAG, POS_ARGUMENT, ArgNode, CommandNode
 
-<<<<<<< HEAD
-from arc.parser.data_types import CommandNode, ArgNode, FLAG, POS_ARGUMENT
-from .__option import Option, NO_DEFAULT
-from .script_mixin import ScriptMixin
-=======
 from .__option import NO_DEFAULT, Option
->>>>>>> 3c2a46fb
 from .script import Script
 from .script_mixin import ScriptMixin
 
