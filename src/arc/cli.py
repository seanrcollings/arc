--- conflicted
+++ resolved
@@ -18,15 +18,10 @@
     :param arcfile: arc config file to load. defaults to ./.arc
     """
 
-<<<<<<< HEAD
-    def __init__(self, name="cli", function=utils.no_op, arcfile="./.arc"):
-        super().__init__(name, function)
-=======
     def __init__(
-        self, name="cli", function=lambda: ..., arcfile="./.arc", context=None
+        self, name="cli", function=utils.no_op, arcfile="./.arc", context=None
     ):
         super().__init__(name, function, context)
->>>>>>> bf3c4410
         config.load_arc_file(arcfile)
 
     def __call__(self, execute: Optional[str] = None):
